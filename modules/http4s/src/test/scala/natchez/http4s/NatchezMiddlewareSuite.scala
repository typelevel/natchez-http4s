--- conflicted
+++ resolved
@@ -7,13 +7,9 @@
 import cats.Monad
 import cats.data.{Chain, Kleisli}
 import cats.effect.{IO, MonadCancelThrow, Resource}
-<<<<<<< HEAD
 import munit.ScalaCheckEffectSuite
 import natchez.Span.SpanKind
-import natchez.{Kernel, Span, Trace, TraceValue}
-=======
-import natchez.{InMemory, Kernel, Span, Trace}
->>>>>>> 9af4cabf
+import natchez.{InMemory, Kernel, Span, Trace, TraceValue}
 import natchez.TraceValue.StringValue
 import natchez.http4s.syntax.entrypoint._
 import org.http4s._
@@ -122,53 +118,29 @@
           "http.status_code" -> StringValue("200")
         )
 
-<<<<<<< HEAD
         List(
           (Lineage.Root, NatchezCommand.CreateRootSpan("/hello/some-name", requestKernel, Span.Options.Defaults)),
-          (Lineage.Root, NatchezCommand.CreateSpan("call-proxy", None, Span.Options.Defaults)),
-          (Lineage.Root / "call-proxy", NatchezCommand.CreateSpan("http4s-client-request", None, Span.Options.Defaults.withSpanKind(SpanKind.Client))),
-          (Lineage.Root / "call-proxy" / "http4s-client-request", NatchezCommand.AskKernel(requestKernel)),
-          (Lineage.Root / "call-proxy" / "http4s-client-request", NatchezCommand.Put(clientRequestTags)),
-          (Lineage.Root / "call-proxy" / "http4s-client-request", NatchezCommand.Put(userSpecifiedTags)),
-          (Lineage.Root / "call-proxy" / "http4s-client-request", NatchezCommand.Put(clientResponseTags)),
-          (Lineage.Root / "call-proxy", NatchezCommand.ReleaseSpan("http4s-client-request")),
-          (Lineage.Root, NatchezCommand.ReleaseSpan("call-proxy")),
-          (Lineage.Root, NatchezCommand.Put(requestTags)),
-          (Lineage.Root, NatchezCommand.Put(responseTags)),
+          (Lineage.Root("/hello/some-name"), NatchezCommand.CreateSpan("call-proxy", None, Span.Options.Defaults)),
+          (Lineage.Root("/hello/some-name") / "call-proxy", NatchezCommand.CreateSpan("http4s-client-request", None, Span.Options.Defaults.withSpanKind(SpanKind.Client))),
+          (Lineage.Root("/hello/some-name") / "call-proxy" / "http4s-client-request", NatchezCommand.AskKernel(requestKernel)),
+          (Lineage.Root("/hello/some-name") / "call-proxy" / "http4s-client-request", NatchezCommand.Put(clientRequestTags)),
+          (Lineage.Root("/hello/some-name") / "call-proxy" / "http4s-client-request", NatchezCommand.Put(userSpecifiedTags)),
+          (Lineage.Root("/hello/some-name") / "call-proxy" / "http4s-client-request", NatchezCommand.Put(clientResponseTags)),
+          (Lineage.Root("/hello/some-name") / "call-proxy", NatchezCommand.ReleaseSpan("http4s-client-request")),
+          (Lineage.Root("/hello/some-name"), NatchezCommand.ReleaseSpan("call-proxy")),
+          (Lineage.Root("/hello/some-name"), NatchezCommand.Put(requestTags)),
+          (Lineage.Root("/hello/some-name"), NatchezCommand.Put(responseTags)),
           (Lineage.Root, NatchezCommand.ReleaseRootSpan("/hello/some-name"))
         )
       }
 
       for {
-        ep <- InMemory.EntryPoint.create
+        ep <- InMemory.EntryPoint.create[IO]
         routes <- IO.pure(ep.liftT(httpRoutes[Kleisli[IO, natchez.Span[IO], *]](userSpecifiedTags: _*)))
         _ <- routes.orNotFound.run(request)
         history <- ep.ref.get
       } yield assertEquals(history.toList, expectedHistory)
     }
-=======
-      List(
-        (Lineage.Root,                                                              NatchezCommand.CreateRootSpan("/hello/some-name", requestKernel, Span.Options.Defaults)),
-        (Lineage.Root("/hello/some-name"),                                          NatchezCommand.CreateSpan("call-proxy", None, Span.Options.Defaults)),
-        (Lineage.Root("/hello/some-name") / "call-proxy",                           NatchezCommand.CreateSpan("http4s-client-request", None, Span.Options.Defaults)),
-        (Lineage.Root("/hello/some-name") / "call-proxy" / "http4s-client-request", NatchezCommand.AskKernel(requestKernel)),
-        (Lineage.Root("/hello/some-name") / "call-proxy" / "http4s-client-request", NatchezCommand.Put(clientRequestTags)),
-        (Lineage.Root("/hello/some-name") / "call-proxy" / "http4s-client-request", NatchezCommand.Put(clientResponseTags)),
-        (Lineage.Root("/hello/some-name") / "call-proxy",                           NatchezCommand.ReleaseSpan("http4s-client-request")),
-        (Lineage.Root("/hello/some-name"),                                          NatchezCommand.ReleaseSpan("call-proxy")),
-        (Lineage.Root("/hello/some-name"),                                          NatchezCommand.Put(requestTags)),
-        (Lineage.Root("/hello/some-name"),                                          NatchezCommand.Put(responseTags)),
-        (Lineage.Root,                                                              NatchezCommand.ReleaseRootSpan("/hello/some-name"))
-      )
-    }
-
-    for {
-      ep       <- InMemory.EntryPoint.create[IO]
-      routes   <- IO.pure(ep.liftT(httpRoutes[Kleisli[IO, natchez.Span[IO], *]]))
-      _        <- routes.orNotFound.run(request)
-      history  <- ep.ref.get
-    } yield assertEquals(history.toList, expectedHistory)
->>>>>>> 9af4cabf
   }
 
   private def httpRoutes[F[_]: MonadCancelThrow: Trace](additionalAttributes: (String, TraceValue)*): HttpRoutes[F] = {
